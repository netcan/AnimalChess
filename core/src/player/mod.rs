--- conflicted
+++ resolved
@@ -1,13 +1,9 @@
 pub mod alpha_beta;
 pub mod mcts;
 use crate::board::*;
-<<<<<<< HEAD
-pub use alpha_beta::AlphaBeta;
-=======
 
 pub use alpha_beta::AlphaBeta;
 pub use mcts::MCTSPlayer;
->>>>>>> b66f1170
 
 pub trait Player {
     fn get_move(&mut self) -> MOVE;
